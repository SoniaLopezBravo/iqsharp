--- conflicted
+++ resolved
@@ -27,14 +27,10 @@
         /// <param name="submissionContext">The <see cref="AzureSubmissionContext"/> object representing the submission context for the job.</param>
         /// <param name="cancellationToken">Cancellation token used to interrupt this submission.</param>
         /// <returns>The details of the submitted job.</returns>
-<<<<<<< HEAD
-        public Task<IQuantumMachineJob> SubmitAsync(IQuantumMachine machine, AzureSubmissionContext submissionContext);
+        public Task<IQuantumMachineJob> SubmitAsync(IQuantumMachine machine, AzureSubmissionContext submissionContext, CancellationToken cancellationToken = default);
 
         public Task<IQuantumMachineJob> SubmitAsync(IQirSubmitter submitter, AzureSubmissionContext submissionContext);
 
         public Stream QirStream { get; }
-=======
-        public Task<IQuantumMachineJob> SubmitAsync(IQuantumMachine machine, AzureSubmissionContext submissionContext, CancellationToken cancellationToken = default);
->>>>>>> 28d48e74
     }
 }