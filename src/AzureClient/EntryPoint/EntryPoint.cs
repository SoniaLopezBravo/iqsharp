--- conflicted
+++ resolved
@@ -24,11 +24,8 @@
         private Type InputType { get; }
         private Type OutputType { get; }
         private OperationInfo OperationInfo { get; }
-<<<<<<< HEAD
+        private ILogger? Logger { get; }
         public Stream QirStream { get; }
-=======
-        private ILogger? Logger { get; }
->>>>>>> 28d48e74
 
         /// <summary>
         /// Creates an object used to submit jobs to Azure Quantum.
@@ -40,32 +37,21 @@
         /// <param name="outputType">Specifies the output parameter type for the
         /// <see cref="EntryPointInfo{I,O}"/> object provided as the <c>entryPointInfo</c> argument.</param>
         /// <param name="operationInfo">Information about the Q# operation to be used as the entry point.</param>
-<<<<<<< HEAD
         /// <param name="qirStream">
         ///     Stream from which QIR bitcode for the entry point can be read.
         /// </param>
-        public EntryPoint(object entryPointInfo, Type inputType, Type outputType, OperationInfo operationInfo, Stream qirStream)
-=======
         /// <param name="logger">Logger used to report internal diagnostics.</param>
-        public EntryPoint(object entryPointInfo, Type inputType, Type outputType, OperationInfo operationInfo, ILogger? logger)
->>>>>>> 28d48e74
+        public EntryPoint(object entryPointInfo, Type inputType, Type outputType, OperationInfo operationInfo, , Stream qirStream, ILogger? logger)
         {
             EntryPointInfo = entryPointInfo;
             InputType = inputType;
             OutputType = outputType;
             OperationInfo = operationInfo;
-<<<<<<< HEAD
+            Logger = logger;
             QirStream = qirStream;
         }
 
         private object GetEntryPointInputObject(AzureSubmissionContext submissionContext)
-=======
-            Logger = logger;
-        }
-
-        /// <inheritdoc/>
-        public Task<IQuantumMachineJob> SubmitAsync(IQuantumMachine machine, AzureSubmissionContext submissionContext, CancellationToken cancellationToken = default)
->>>>>>> 28d48e74
         {
             var parameterTypes = new List<Type>();
             var parameterValues = new List<object>();
@@ -162,7 +148,7 @@
         }
 
         /// <inheritdoc/>
-        public Task<IQuantumMachineJob> SubmitAsync(IQuantumMachine machine, AzureSubmissionContext submissionContext)
+        public Task<IQuantumMachineJob> SubmitAsync(IQuantumMachine machine, AzureSubmissionContext submissionContext, CancellationToken cancellationToken = default)
         {
             var entryPointInput = GetEntryPointInputObject(submissionContext);
 
