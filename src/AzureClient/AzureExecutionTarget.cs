--- conflicted
+++ resolved
@@ -10,9 +10,6 @@
 
 namespace Microsoft.Quantum.IQSharp.AzureClient
 {
-<<<<<<< HEAD
-    internal enum AzureProvider { IonQ, Honeywell, QCI, Microsoft, Mock }
-=======
     internal enum AzureProvider
     {
         IonQ,
@@ -21,9 +18,9 @@
         //     workspaces and should still be supported.
         Honeywell,
         QCI,
+        Microsoft,
         Mock
     }
->>>>>>> 98e26ec9
 
     internal class AzureExecutionTarget
     {
@@ -34,20 +31,6 @@
 
         public string? TargetId { get; }
 
-<<<<<<< HEAD
-        public virtual string PackageName =>
-            GetProvider(TargetId) == AzureProvider.Microsoft
-            ? "Microsoft.Quantum.Providers.Core"
-            : $"Microsoft.Quantum.Providers.{GetProvider(TargetId)}";
-
-        public RuntimeCapability RuntimeCapability => GetProvider(TargetId) switch
-        {
-            AzureProvider.IonQ      => RuntimeCapability.BasicQuantumFunctionality,
-            AzureProvider.Honeywell => RuntimeCapability.BasicMeasurementFeedback,
-            AzureProvider.QCI       => RuntimeCapability.BasicMeasurementFeedback,
-            AzureProvider.Microsoft => RuntimeCapability.FullComputation,
-            _                       => RuntimeCapability.FullComputation
-=======
         public virtual string PackageName => GetProvider(TargetId) switch
         {
             
@@ -55,6 +38,7 @@
             AzureProvider.Quantinuum => "Microsoft.Quantum.Providers.Honeywell",
             AzureProvider.Honeywell  => "Microsoft.Quantum.Providers.Honeywell",
             AzureProvider.QCI        => "Microsoft.Quantum.Providers.QCI",
+            AzureProvider.Microsoft  => "Microsoft.Quantum.Providers.Core",
             _                        => $"Microsoft.Quantum.Providers.{GetProvider(TargetId)}"
         };
 
@@ -64,8 +48,8 @@
             AzureProvider.Quantinuum => RuntimeCapability.BasicMeasurementFeedback,
             AzureProvider.Honeywell  => RuntimeCapability.BasicMeasurementFeedback,
             AzureProvider.QCI        => RuntimeCapability.BasicMeasurementFeedback,
+            AzureProvider.Microsoft  => RuntimeCapability.FullComputation,
             _                        => RuntimeCapability.FullComputation
->>>>>>> 98e26ec9
         };
 
         /// <summary>
