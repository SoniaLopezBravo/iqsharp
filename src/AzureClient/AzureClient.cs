--- conflicted
+++ resolved
@@ -360,7 +360,6 @@
             if (jobs.Count() == 0)
             {
                 channel.Stderr("No jobs found in current Azure Quantum workspace.");
-<<<<<<< HEAD
             }
             else
             {
@@ -369,8 +368,6 @@
                 {
                     channel.Stderr($"No jobs matching \"{filter}\" found in current Azure Quantum workspace.");
                 }
-=======
->>>>>>> 4896d9ae
             }
             
             return jobs.ToExecutionResult();
