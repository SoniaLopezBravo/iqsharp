﻿<Project Sdk="Microsoft.NET.Sdk">

  <PropertyGroup>
    <TargetFramework>netstandard2.1</TargetFramework>
    <PlatformTarget>x64</PlatformTarget>
    <RootNamespace>Microsoft.Quantum.IQSharp.AzureClient</RootNamespace>
    <AssemblyName>Microsoft.Quantum.IQSharp.AzureClient</AssemblyName>
    <GenerateDocumentationFile>true</GenerateDocumentationFile>
  </PropertyGroup>

  <ItemGroup>
    <Compile Include="..\..\build\DelaySign.cs" Link="Properties\DelaySign.cs" />
  </ItemGroup>

  <ItemGroup>
    <PackageReference Include="Azure.Quantum.Jobs" Version="1.0.0-beta.3" />
<<<<<<< HEAD
    <PackageReference Include="Microsoft.Azure.Quantum.Client" Version="0.23.195983" />
=======
    <PackageReference Include="Microsoft.Azure.Quantum.Client" Version="0.23.198514-beta" />
>>>>>>> 98e26ec9
    <PackageReference Include="Microsoft.Rest.ClientRuntime" Version="2.3.23" />
    <PackageReference Include="Microsoft.Rest.ClientRuntime.Azure" Version="3.3.19" />
    <PackageReference Include="System.Reactive" Version="4.3.2" />
  </ItemGroup>

  <ItemGroup>
    <ProjectReference Include="..\Core\Core.csproj" />
    <ProjectReference Include="..\Jupyter\Jupyter.csproj" />
  </ItemGroup>

</Project><|MERGE_RESOLUTION|>--- conflicted
+++ resolved
@@ -14,11 +14,7 @@
 
   <ItemGroup>
     <PackageReference Include="Azure.Quantum.Jobs" Version="1.0.0-beta.3" />
-<<<<<<< HEAD
-    <PackageReference Include="Microsoft.Azure.Quantum.Client" Version="0.23.195983" />
-=======
     <PackageReference Include="Microsoft.Azure.Quantum.Client" Version="0.23.198514-beta" />
->>>>>>> 98e26ec9
     <PackageReference Include="Microsoft.Rest.ClientRuntime" Version="2.3.23" />
     <PackageReference Include="Microsoft.Rest.ClientRuntime.Azure" Version="3.3.19" />
     <PackageReference Include="System.Reactive" Version="4.3.2" />
