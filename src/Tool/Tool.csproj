﻿<Project Sdk="Microsoft.NET.Sdk">

  <PropertyGroup>
    <OutputType>Exe</OutputType>
    <PlatformTarget>x64</PlatformTarget>
    <TargetFramework>netcoreapp3.1</TargetFramework>
    <RootNamespace>Microsoft.Quantum.IQSharp</RootNamespace>
    <AssemblyName>Microsoft.Quantum.IQSharp</AssemblyName>
  </PropertyGroup>

  <PropertyGroup>
    <NoWarn>0162</NoWarn>
    <Authors>Microsoft</Authors>
    <Description>Microsoft's IQ# Server.</Description>
    <Copyright>© Microsoft Corporation. All rights reserved.</Copyright>
    <PackageReleaseNotes>See: https://docs.microsoft.com/en-us/quantum/relnotes/</PackageReleaseNotes>
    <PackageLicenseExpression>MIT</PackageLicenseExpression>
    <PackageProjectUrl>https://github.com/Microsoft/IQSharp</PackageProjectUrl>
    <PackageIconUrl>https://secure.gravatar.com/avatar/bd1f02955b2853ba0a3b1cdc2434e8ec.png</PackageIconUrl>
    <PackageTags>Quantum Q# Qsharp</PackageTags>
    <PackAsTool>true</PackAsTool>
    <ToolCommandName>dotnet-iqsharp</ToolCommandName>
    <PackageId>Microsoft.Quantum.IQSharp</PackageId>
    <ContentTargetFolders>\</ContentTargetFolders>
    <ApplicationIcon />
  </PropertyGroup>
  
  <ItemGroup>
    <Compile Include="..\..\build\DelaySign.cs" Link="Properties\DelaySign.cs" />
  </ItemGroup>

  <ItemGroup>
    <None Update="appsettings.json">
      <CopyToOutputDirectory>PreserveNewest</CopyToOutputDirectory>
    </None>
  </ItemGroup>
  
  <ItemGroup>
<<<<<<< HEAD
    <ProjectReference Include="..\AzureClient\AzureClient.csproj" />
    <ProjectReference Include="..\Jupyter\Jupyter.csproj" />
=======
>>>>>>> bed54acf
    <ProjectReference Include="..\Core\Core.csproj" />
    <ProjectReference Include="..\Kernel\Kernel.csproj" />
    <ProjectReference Include="..\Web\Web.csproj" />
  </ItemGroup>

  <ItemGroup>
    <FrameworkReference Include="Microsoft.AspNetCore.App" />
    <PackageReference Include="Microsoft.Extensions.Logging" Version="3.0.0" />
    <PackageReference Include="Microsoft.Extensions.Logging.Abstractions" Version="3.0.0" />
    <PackageReference Include="Microsoft.NETCore.Portable.Compatibility" Version="1.0.1" />
    <PackageReference Include="System.Net.Http" Version="4.3.4" />
    <PackageReference Include="Serilog.Extensions.Logging.File" Version="2.0.0-dev-00039" />
  </ItemGroup>

</Project><|MERGE_RESOLUTION|>--- conflicted
+++ resolved
@@ -36,11 +36,8 @@
   </ItemGroup>
   
   <ItemGroup>
-<<<<<<< HEAD
     <ProjectReference Include="..\AzureClient\AzureClient.csproj" />
     <ProjectReference Include="..\Jupyter\Jupyter.csproj" />
-=======
->>>>>>> bed54acf
     <ProjectReference Include="..\Core\Core.csproj" />
     <ProjectReference Include="..\Kernel\Kernel.csproj" />
     <ProjectReference Include="..\Web\Web.csproj" />
