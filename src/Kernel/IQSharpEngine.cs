﻿// Copyright (c) Microsoft Corporation. All rights reserved.
// Licensed under the MIT License.

using System;
using System.Linq;

using Microsoft.Extensions.Logging;
using Microsoft.Extensions.Options;
using Microsoft.Jupyter.Core;
using Microsoft.Quantum.IQSharp.Common;
using Microsoft.Quantum.IQSharp.Jupyter;
using Microsoft.Extensions.DependencyInjection;
using System.Diagnostics;
using System.Collections.Generic;
using Newtonsoft.Json.Linq;
using Newtonsoft.Json.Converters;
using Microsoft.Jupyter.Core.Protocol;
using Newtonsoft.Json;
using System.Threading.Tasks;
using System.Collections.Immutable;
using Microsoft.Quantum.IQSharp.AzureClient;
using Microsoft.Quantum.QsCompiler.BondSchemas;
using System.Threading;

namespace Microsoft.Quantum.IQSharp.Kernel
{
    /// <summary>
    ///     Arguments for the <see cref="CompletionEvent"/> event.
    /// </summary>
    public class CompletionEventArgs
    {
        /// <summary>
        ///     The number of completions returned by the event.
        /// </summary>
        public int NCompletions { get; set; }

        /// <summary>
        ///      The time taken to respond to the completion request.
        /// </summary>
        public TimeSpan Duration { get; set; }
    }

    /// <summary>
    ///      An event raised when completions are provided in response to a
    ///      completion request.
    /// </summary>
    public class CompletionEvent : Event<CompletionEventArgs>
    {
    }

    /// <summary>
    ///  The IQsharpEngine, used to expose Q# as a Jupyter kernel.
    /// </summary>
    public class IQSharpEngine : BaseEngine
    {
        private readonly IPerformanceMonitor performanceMonitor;
        private readonly IConfigurationSource configurationSource;
        private readonly IServiceProvider services;
        private readonly ILogger<IQSharpEngine> logger;
        private readonly IMetadataController metadataController;
        private readonly ICommsRouter commsRouter;
        private readonly IEventService eventService;

        // NB: These properties may be null if the engine has not fully started
        //     up yet.
        internal ISnippets? Snippets { get; private set; } = null;

        internal ISymbolResolver? SymbolsResolver { get; private set; } = null;

        internal IWorkspace? Workspace { get; private set; } = null;

        private TaskCompletionSource<bool> initializedSource = new TaskCompletionSource<bool>();

        /// <summary>
        ///     Internal-only method for getting services used by this engine.
        ///     Mainly useful in unit tests, where internal state of the
        ///     engine may need to be tested to properly mock communications
        ///     with Azure services.
        /// </summary>
        internal async Task<TService> GetEngineService<TService>() =>
            await services.GetRequiredServiceInBackground<TService>();


        /// <inheritdoc />
        public override Task Initialized => initializedSource.Task;

        /// <summary>
        /// The main constructor. It expects an `ISnippets` instance that takes care
        /// of compiling and keeping track of the code Snippets provided by users.
        /// </summary>
        public IQSharpEngine(
            IShellServer shell,
            IOptions<KernelContext> context,
            ILogger<IQSharpEngine> logger,
            IServiceProvider services,
            IConfigurationSource configurationSource,
            IPerformanceMonitor performanceMonitor,
            IShellRouter shellRouter,
            IMetadataController metadataController,
            ICommsRouter commsRouter,
            IEventService eventService
        ) : base(shell, shellRouter, context, logger, services)
        {
            this.performanceMonitor = performanceMonitor;
            performanceMonitor.EnableBackgroundReporting = true;
            performanceMonitor.OnKernelPerformanceAvailable += (source, args) =>
            {
                logger.LogInformation(
                    "Estimated RAM usage:" +
                    "\n\tManaged: {Managed} bytes" +
                    "\n\tTotal:   {Total} bytes",
                    args.ManagedRamUsed,
                    args.TotalRamUsed
                );
            };
            performanceMonitor.Start();
            this.configurationSource = configurationSource;
            this.services = services;
            this.logger = logger;
            this.metadataController = metadataController;
            this.commsRouter = commsRouter;
            this.eventService = eventService;

            // Start comms routers as soon as possible, so that they can
            // be responsive during kernel startup.
            this.AttachCommsListeners();
        }

        /// <inheritdoc />
        public override void Start() =>
            this.StartAsync().Wait();

        /// <summary>
        ///     Attaches events to listen to comm_open messages from the
        ///     client.
        /// </summary>
        private void AttachCommsListeners()
        {
            // Make sure that the constructor for the iqsharp_clientinfo
            // comms message is called.
            services.GetRequiredService<ClientInfoListener>();

            // Handle a simple comm session handler for echo messages.
            commsRouter.SessionOpenEvent("iqsharp_echo").On += (session, data) =>
            {
                session.OnMessage += async (content) =>
                {
                    if (content.RawData.TryAs<string>(out var data))
                    {
                        await session.SendMessage(data);
                    }
                    await session.Close();
                };
                // We don't have anything meaningful to wait on, so just return
                // a complete task.
                return Task.CompletedTask;
            };
        }

        private async Task StartAsync()
        {
            base.Start();
            var eventService = services.GetRequiredService<IEventService>();
            eventService.Events<WorkspaceReadyEvent, IWorkspace>().On += (workspace) =>
            {
                logger?.LogInformation(
                    "Workspace ready {Time} after startup.",
                    DateTime.UtcNow - System.Diagnostics.Process.GetCurrentProcess().StartTime.ToUniversalTime()
                );
            };

            // Start registering magic symbols; we do this in the engine rather
            // than in the kernel startup event so that we can make sure to
            // gate any magic execution on having added relevant magic symbols.
            services.AddBuiltInMagicSymbols();

            // Start looking for magic symbols in the background while
            // completing other initialization tasks; we'll await at the end.
            var magicSymbolsDiscovered = Task.Run(() =>
            {
                (
                    services.GetRequiredService<IMagicSymbolResolver>() as IMagicSymbolResolver
                )?.FindAllMagicSymbols();
            });

            // Before anything else, make sure to start the right background
            // thread on the Q# compilation loader to initialize serializers
            // and deserializers. Since that runs in the background, starting
            // the engine should not be blocked, and other services can
            // continue to initialize while the Q# compilation loader works.
            //
            // For more details, see:
            //     https://github.com/microsoft/qsharp-compiler/pull/727
            //     https://github.com/microsoft/qsharp-compiler/pull/810
            logger.LogDebug("Loading serialization and deserialziation protocols.");
            Protocols.Initialize();

            logger.LogDebug("Getting services required to start IQ# engine.");
            var serviceTasks = new
            {
                Snippets = services.GetRequiredServiceInBackground<ISnippets>(logger),
                SymbolsResolver = services.GetRequiredServiceInBackground<ISymbolResolver>(logger),
                MagicResolver = services.GetRequiredServiceInBackground<IMagicSymbolResolver>(logger),
                Workspace = services.GetRequiredServiceInBackground<IWorkspace>(logger),
                References = services.GetRequiredServiceInBackground<IReferences>(logger)
            };

            this.Snippets = await serviceTasks.Snippets;
            this.SymbolsResolver = await serviceTasks.SymbolsResolver;
            this.MagicResolver = await serviceTasks.MagicResolver;
            this.Workspace = await serviceTasks.Workspace;
            var references = await serviceTasks.References;



            logger.LogDebug("Registering IQ# display and JSON encoders.");
            RegisterDisplayEncoder(new IQSharpSymbolToHtmlResultEncoder());
            RegisterDisplayEncoder(new IQSharpSymbolToTextResultEncoder());
            RegisterDisplayEncoder(new TaskStatusToTextEncoder());
            RegisterDisplayEncoder(new StateVectorToHtmlResultEncoder(configurationSource));
            RegisterDisplayEncoder(new StateVectorToTextResultEncoder(configurationSource));
            RegisterDisplayEncoder(new DataTableToHtmlEncoder());
            RegisterDisplayEncoder(new DataTableToTextEncoder());
            RegisterDisplayEncoder(new DisplayableExceptionToHtmlEncoder());
            RegisterDisplayEncoder(new DisplayableExceptionToTextEncoder());
            RegisterDisplayEncoder(new DisplayableHtmlElementEncoder());
            RegisterDisplayEncoder(new TaskProgressToHtmlEncoder());

            // For back-compat with older versions of qsharp.py <= 0.17.2105.144881
            // that expected the application/json MIME type for the JSON data.
            var userAgentVersion = metadataController.GetUserAgentVersion();
            logger.LogInformation($"userAgentVersion: {userAgentVersion}");
            var jsonMimeType = metadataController?.UserAgent?.StartsWith("qsharp.py") == true
                ? userAgentVersion != null && userAgentVersion > new Version(0, 17, 2105, 144881)
                    ? "application/x-qsharp-data"
                    : "application/json"
                : "application/x-qsharp-data";

            // Register JSON encoders, and make sure that Newtonsoft.Json
            // doesn't throw exceptions on reference loops.
            JsonConvert.DefaultSettings = () => new JsonSerializerSettings
            {
                ReferenceLoopHandling = ReferenceLoopHandling.Ignore
            };
            RegisterJsonEncoder(jsonMimeType,
                JsonConverters.AllConverters
                .Concat(AzureClient.JsonConverters.AllConverters)
                .ToArray());

            logger.LogDebug("Registering IQ# symbol resolvers.");
            RegisterSymbolResolver(this.SymbolsResolver);
            RegisterSymbolResolver(this.MagicResolver);

            logger.LogDebug("Loading known assemblies and registering package loading.");
            RegisterPackageLoadedEvent(services, logger, references);

            // Handle new shell messages.
            ShellRouter.RegisterHandlers<IQSharpEngine>();

            // Report performance after completing startup.
            performanceMonitor.Report();
            logger.LogInformation(
                "IQ# engine started successfully as process {Process}.",
                Process.GetCurrentProcess().Id
            );

            await magicSymbolsDiscovered;
            eventService?.TriggerServiceInitialized<IExecutionEngine>(this);

            var initializedSuccessfully = initializedSource.TrySetResult(true);
            #if DEBUG
                Debug.Assert(initializedSuccessfully, "Was unable to complete initialization task.");
            #endif
        }

        /// <inheritdoc />
        public override async Task<CompletionResult?> Complete(string code, int cursorPos)
        {
            var stopwatch = new Stopwatch();
            stopwatch.Start();
            var completions = await base.Complete(code, cursorPos);
            stopwatch.Stop();
            eventService.Trigger<CompletionEvent, CompletionEventArgs>(new CompletionEventArgs
            {
                NCompletions = completions?.Matches?.Count ?? 0,
                Duration = stopwatch.Elapsed
            });
            return completions;
        }

        /// <summary>
        ///     Registers an event handler that searches newly loaded packages
        ///     for extensions to this engine (in particular, for result encoders).
        /// </summary>
        private void RegisterPackageLoadedEvent(IServiceProvider services, ILogger logger, IReferences references)
        {
            var knownAssemblies = references
                .Assemblies
                .Select(asm => asm.Assembly.GetName())
                .ToImmutableHashSet()
                // Except assemblies known at compile-time as well.
                .Add(typeof(StateVectorToHtmlResultEncoder).Assembly.GetName())
                .Add(typeof(AzureClientErrorToHtmlEncoder).Assembly.GetName());
            foreach (var knownAssembly in knownAssemblies) logger.LogDebug("Loaded known assembly {Name}", knownAssembly.FullName);

            // Register new display encoders when packages load.
            references.PackageLoaded += (sender, args) =>
            {
                logger.LogDebug("Scanning for display encoders and magic symbols after loading {Package}.", args.PackageId);
                foreach (var assembly in references.Assemblies
                                                   .Select(asm => asm.Assembly)
                                                   .Where(asm => !knownAssemblies.Contains(asm.GetName()))
                                                   .Where(asm => !MagicSymbolResolver.MundaneAssemblies.Contains(asm.GetName().Name))
                )
                {
                    // Look for display encoders in the new assembly.
                    logger.LogDebug("Found new assembly {Name}, looking for display encoders and magic symbols.", assembly.FullName);
                    // Use the magic resolver to find magic symbols in the new assembly;
                    // it will cache the results for the next magic resolution.
                    (this.MagicResolver as IMagicSymbolResolver)?.FindMagic(new AssemblyInfo(assembly));

                    // If types from an assembly cannot be loaded, log a warning and continue.
                    var relevantTypes = Enumerable.Empty<Type>();
                    try
                    {
                        relevantTypes = assembly
                            .GetTypes()
                            .Where(type =>
                                !type.IsAbstract &&
                                !type.IsInterface &&
                                typeof(IResultEncoder).IsAssignableFrom(type)
                            );
                    }
                    catch (Exception ex)
                    {
                        logger.LogWarning(
                            ex,
                            "Encountered exception loading types from {AssemblyName}.",
                            assembly.FullName
                        );
                        continue;
                    }

                    foreach (var type in relevantTypes)
                    {
                        logger.LogDebug(
                            "Found display encoder {TypeName} in {AssemblyName}; registering.",
                            type.FullName,
                            assembly.FullName
                        );

                        // Try and instantiate the new result encoder, but if it fails, that is likely
                        // a non-critical failure that should result in a warning.
                        try
                        {
                            switch (ActivatorUtilities.CreateInstance(services, type))
                            {
                                case IResultEncoder encoder:
                                    RegisterDisplayEncoder(encoder);
                                    break;

                                case {} other:
                                    logger.LogWarning("Expected object of type IResultEncoder but got {Type}.", other.GetType());
                                    break;

                                default:
                                    logger.LogWarning("Expected object of type IResultEncoder but got null.");
                                    break;
                            }
                        }
                        catch (Exception ex)
                        {
                            logger.LogWarning(
                                ex,
                                "Encountered exception loading result encoder {TypeName} from {AssemblyName}.",
                                type.FullName, assembly.FullName
                            );
                        }
                    }
                    knownAssemblies = knownAssemblies.Add(assembly.GetName());
                }
            };
        }

        /// <inheritdoc />
        public override async Task<ExecutionResult> Execute(string input, IChannel channel, CancellationToken token)
        {
<<<<<<< HEAD
            void ReportTaskStatus(object sender, TaskPerformanceArgs args)
            {
                channel.Display(args);
            }

            void ReportTaskCompletion(object sender, TaskCompleteArgs args)
            {
                channel.Display(args);
            }

            // Make sure that all relevant initializations have completed before executing.
            await this.Initialized;
            if (configurationSource.InternalShowPerf)
            {
                performanceMonitor.OnTaskPerformanceAvailable += ReportTaskStatus;
                performanceMonitor.OnTaskCompleteAvailable += ReportTaskCompletion;
            }

            try
            {
                return await base.Execute(input, channel, token);
            }
            finally
            {
                if (configurationSource.InternalShowPerf)
                {
                    performanceMonitor.OnTaskPerformanceAvailable -= ReportTaskStatus;
                    performanceMonitor.OnTaskCompleteAvailable -= ReportTaskCompletion;
                }
            }
=======
            // Make sure that all relevant initializations have completed before executing.
            await this.Initialized;
            return await base.Execute(input, channel, token);
>>>>>>> 2a1046bb
        }

        /// <summary>
        /// This is the method used to execute Jupyter "normal" cells. In this case, a normal
        /// cell is expected to have a Q# snippet, which gets compiled and we return the name of
        /// the operations found. These operations are then available for simulation and estimate.
        /// </summary>
        public override async Task<ExecutionResult> ExecuteMundane(string input, IChannel channel)
        {
            channel = channel.WithNewLines();
            using var perfTask = performanceMonitor.BeginTask("Mundane cell execution", "execute-mundane");

            void ForwardCompilerTask(QsCompiler.Diagnostics.CompilationTaskEventType type, string? parentTaskName, string taskName)
            {
                channel.Display(new ForwardedCompilerPerformanceEvent(
                    type,
                    parentTaskName,
                    taskName,
                    perfTask!.TimeSinceStart                    
                ));
            }

            if (configurationSource.InternalShowCompilerPerf)
            {
                QsCompiler.Diagnostics.PerformanceTracking.CompilationTaskEvent += ForwardCompilerTask;
            }

            return await Task.Run(async () =>
            {
                try
                {
                    // Since this method is only called once this.Initialized
                    // has completed, we know that Workspace
                    // and Snippets are both not-null.
                    Debug.Assert(
                        this.Initialized.IsCompleted,
                        "Engine was not initialized before call to ExecuteMundane. " +
                        "This is an internal error; if you observe this message, please file a bug report at https://github.com/microsoft/iqsharp/issues/new."
                    );
<<<<<<< HEAD
                    perfTask.ReportStatus("Initialized engine.", "init-engine");
=======
>>>>>>> 2a1046bb
                    var workspace = this.Workspace!;
                    var snippets = this.Snippets!;
                    await workspace.Initialization;
                    perfTask.ReportStatus("Initialized workspace.", "init-workspace");

                    var code = await snippets.Compile(input, perfTask);
                    perfTask.ReportStatus("Compiled snippets.", "compiled-snippets");

                    foreach (var m in code.warnings) { channel.Stdout(m); }

                    // Gets the names of all the operations found for this snippet
                    var opsNames =
                        code.Elements?
                            .Where(e => e.IsQsCallable)
                            .Select(e => e.ToFullName().WithoutNamespace(IQSharp.Snippets.SNIPPETS_NAMESPACE))
                            .ToArray();

                    return opsNames.ToExecutionResult();
                }
                catch (CompilationErrorsException c)
                {
                    // Check if the user likely tried to execute a magic
                    // command and try to give a more helpful message in that
                    // case.
                    if (input.TrimStart().StartsWith("%") && input.Split("\n").Length == 1)
                    {
                        var attemptedMagic = input.Split(" ", 2)[0];
                        channel.Stderr($"No such magic command {attemptedMagic}.");
                        if (MagicResolver is MagicSymbolResolver iqsResolver)
                        {
                            var similarMagic = iqsResolver
                                .FindAllMagicSymbols()
                                .Select(symbol =>
                                    (symbol.Name, symbol.Name.EditDistanceFrom(attemptedMagic))
                                )
                                .OrderBy(pair => pair.Item2)
                                .Take(3)
                                .Select(symbol => symbol.Name);
                            channel.Stderr($"Possibly similar magic commands:\n{string.Join("\n", similarMagic.Select(m => $"- {m}"))}");
                        }
                        channel.Stderr($"To get a list of all available magic commands, run %lsmagic, or visit {KnownUris.MagicCommandReference}.");
                    }
                    else
                    {
                        foreach (var m in c.Errors) channel.Stderr(m);
                    }
                    return ExecuteStatus.Error.ToExecutionResult();
                }
                catch (Exception e)
                {
                    Logger.LogWarning(e, "Exception while executing mundane input: {Input}", input);
                    channel.Stderr(e.Message);
                    return ExecuteStatus.Error.ToExecutionResult();
                }
                finally
                {
                    performanceMonitor.Report();
                    if (configurationSource.InternalShowCompilerPerf)
                    {
                        QsCompiler.Diagnostics.PerformanceTracking.CompilationTaskEvent -= ForwardCompilerTask;
                    }
                }
            });
        }
    }
}
<|MERGE_RESOLUTION|>--- conflicted
+++ resolved
@@ -385,7 +385,6 @@
         /// <inheritdoc />
         public override async Task<ExecutionResult> Execute(string input, IChannel channel, CancellationToken token)
         {
-<<<<<<< HEAD
             void ReportTaskStatus(object sender, TaskPerformanceArgs args)
             {
                 channel.Display(args);
@@ -416,11 +415,6 @@
                     performanceMonitor.OnTaskCompleteAvailable -= ReportTaskCompletion;
                 }
             }
-=======
-            // Make sure that all relevant initializations have completed before executing.
-            await this.Initialized;
-            return await base.Execute(input, channel, token);
->>>>>>> 2a1046bb
         }
 
         /// <summary>
@@ -460,10 +454,8 @@
                         "Engine was not initialized before call to ExecuteMundane. " +
                         "This is an internal error; if you observe this message, please file a bug report at https://github.com/microsoft/iqsharp/issues/new."
                     );
-<<<<<<< HEAD
                     perfTask.ReportStatus("Initialized engine.", "init-engine");
-=======
->>>>>>> 2a1046bb
+
                     var workspace = this.Workspace!;
                     var snippets = this.Snippets!;
                     await workspace.Initialization;
