// Copyright (c) Microsoft Corporation.
// Licensed under the MIT License.

#nullable enable

using System.Collections.Generic;
using System.Collections.Immutable;
using System.Diagnostics.CodeAnalysis;
using System.Linq;
using Microsoft.Extensions.DependencyInjection;
using Microsoft.Jupyter.Core;
using Microsoft.Jupyter.Core.Protocol;
using Microsoft.Quantum.Experimental;
using Microsoft.Quantum.IQSharp.Jupyter;
using Microsoft.Quantum.QsCompiler.SyntaxTokens;
using Microsoft.Quantum.QsCompiler.SyntaxTree;
using Newtonsoft.Json;
using Newtonsoft.Json.Linq;

namespace Microsoft.Quantum.IQSharp.Kernel
{
    /// <summary>
    ///      Extension methods to be used with various IQ# and Jupyter objects.
    /// </summary>
    public static class Extensions
    {
        /// <summary>
        ///     Adds services required for the IQ# kernel to a given service
        ///     collection.
        /// </summary>
        public static T AddIQSharpKernel<T>(this T services)
        where T: IServiceCollection
        {
            services.AddSingleton<ISymbolResolver, Kernel.SymbolResolver>();
            services.AddSingleton<IMagicSymbolResolver, Kernel.MagicSymbolResolver>();
            services.AddSingleton<IExecutionEngine, Kernel.IQSharpEngine>();
            services.AddSingleton<IConfigurationSource, ConfigurationSource>();
<<<<<<< HEAD
            services.AddSingleton<INoiseModelSource, NoiseModelSource>();
=======

            return services;
>>>>>>> 7ef326ad
        }

        internal static void RenderExecutionPath(this ExecutionPathTracer.ExecutionPathTracer tracer,
            IChannel channel,
            string executionPathDivId,
            int renderDepth,
            TraceVisualizationStyle style)
        {
            // Retrieve the `ExecutionPath` traced out by the `ExecutionPathTracer`
            var executionPath = tracer.GetExecutionPath();

            // Convert executionPath to JToken for serialization
            var executionPathJToken = JToken.FromObject(executionPath,
                new JsonSerializer() { NullValueHandling = NullValueHandling.Ignore });

            // Send execution path to JavaScript via iopub for rendering
            channel.SendIoPubMessage(
                new Message
                {
                    Header = new MessageHeader
                    {
                        MessageType = "render_execution_path"
                    },
                    Content = new ExecutionPathVisualizerContent
                    (
                        executionPathJToken,
                        executionPathDivId,
                        renderDepth,
                        style
                    )
                }
            );
        }
        
        internal static IEnumerable<QsDeclarationAttribute> GetAttributesByName(
            this OperationInfo operation, string attributeName,
            string namespaceName = "Microsoft.Quantum.Documentation"
        ) =>
            operation.Header.Attributes.Where(
                attribute =>
                    // Since QsNullable<UserDefinedType>.Item can be null,
                    // we use a pattern match here to make sure that we have
                    // an actual UDT to compare against.
                    attribute.TypeId.Item is UserDefinedType udt &&
                    udt.Namespace == namespaceName &&
                    udt.Name == attributeName
            );

        internal static bool TryAsStringLiteral(this TypedExpression expression, [NotNullWhen(true)] out string? value)
        {
            if (expression.Expression is QsExpressionKind<TypedExpression, Identifier, ResolvedType>.StringLiteral literal)
            {
                value = literal.Item1;
                return true;
            }
            else
            {
                value = null;
                return false;
            }
        }

        internal static IEnumerable<string> GetStringAttributes(
            this OperationInfo operation, string attributeName,
            string namespaceName = "Microsoft.Quantum.Documentation"
        ) => operation
            .GetAttributesByName(attributeName, namespaceName)
            .Select(
                attribute =>
                    attribute.Argument.TryAsStringLiteral(out var value)
                    ? value : null
            )
            .Where(value => value != null)
            // The Where above ensures that all elements are non-nullable,
            // but the C# compiler doesn't quite figure that out, so we
            // need to help it with a no-op that uses the null-forgiving
            // operator.
            .Select(value => value!);

        internal static IDictionary<string?, string?> GetDictionaryAttributes(
            this OperationInfo operation, string attributeName,
            string namespaceName = "Microsoft.Quantum.Documentation"
        ) => operation
            .GetAttributesByName(attributeName, namespaceName)
            .SelectMany(
                attribute => attribute.Argument.Expression switch
                {
                    QsExpressionKind<TypedExpression, Identifier, ResolvedType>.ValueTuple tuple =>
                        tuple.Item.Length != 2
                        ? throw new System.Exception("Expected attribute to be a tuple of two strings.")
                        : ImmutableList.Create((tuple.Item[0], tuple.Item[1])),
                    _ => ImmutableList<(TypedExpression, TypedExpression)>.Empty
                }
            )
            .ToDictionary(
                attribute => attribute.Item1.TryAsStringLiteral(out var value) ? value : null,
                attribute => attribute.Item2.TryAsStringLiteral(out var value) ? value : null
            );
    }
}<|MERGE_RESOLUTION|>--- conflicted
+++ resolved
@@ -35,12 +35,9 @@
             services.AddSingleton<IMagicSymbolResolver, Kernel.MagicSymbolResolver>();
             services.AddSingleton<IExecutionEngine, Kernel.IQSharpEngine>();
             services.AddSingleton<IConfigurationSource, ConfigurationSource>();
-<<<<<<< HEAD
             services.AddSingleton<INoiseModelSource, NoiseModelSource>();
-=======
 
             return services;
->>>>>>> 7ef326ad
         }
 
         internal static void RenderExecutionPath(this ExecutionPathTracer.ExecutionPathTracer tracer,
