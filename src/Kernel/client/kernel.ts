--- conflicted
+++ resolved
@@ -6,140 +6,19 @@
 import { IPython } from "./ipython";
 declare var IPython: IPython;
 
-<<<<<<< HEAD
 import { Telemetry, ClientInfo } from "./telemetry";
 import type * as ChartJs from "chart.js";
 import { DisplayableState, createBarChart, createBarChartRealImagOption, createBarChartAmplitudePhaseOption, attachDumpMachineToolbar, createNewCanvas, PlotStyle, updateChart } from "./plotting";
 import { defineQSharpMode } from "./syntax";
-import { executionPathToHtml } from "./ExecutionPathVisualizer";
-
-=======
-import { Telemetry, ClientInfo } from "./telemetry.js";
 import { Visualizer } from "./visualizer";
 import { Circuit, StyleConfig, STYLES } from "./ExecutionPathVisualizer";
 
-function defineQSharpMode() {
-    console.log("Loading IQ# kernel-specific extension...");
-
-    let rules = [
-        {
-            token: "comment",
-            regex: /(\/\/).*/,
-            beginWord: false,
-        },
-        {
-            token: "string",
-            regex: String.raw`^\"(?:[^\"\\]|\\[\s\S])*(?:\"|$)`,
-            beginWord: false,
-        },
-        {
-            token: "keyword",
-            regex: String.raw`(namespace|open|as|operation|function|body|adjoint|newtype|controlled)\b`,
-            beginWord: true,
-        },
-        {
-            token: "keyword",
-            regex: String.raw`(if|elif|else|repeat|until|fixup|for|in|return|fail|within|apply)\b`,
-            beginWord: true,
-        },
-        {
-            token: "keyword",
-            regex: String.raw`(Adjoint|Controlled|Adj|Ctl|is|self|auto|distribute|invert|intrinsic)\b`,
-            beginWord: true,
-        },
-        {
-            token: "keyword",
-            regex: String.raw`(let|set|w\/|new|not|and|or|using|borrowing|newtype|mutable)\b`,
-            beginWord: true,
-        },
-        {
-            token: "meta",
-            regex: String.raw`(Int|BigInt|Double|Bool|Qubit|Pauli|Result|Range|String|Unit)\b`,
-            beginWord: true,
-        },
-        {
-            token: "atom",
-            regex: String.raw`(true|false|Pauli(I|X|Y|Z)|One|Zero)\b`,
-            beginWord: true,
-        },
-        {
-            token: "builtin",
-            regex: String.raw`(X|Y|Z|H|HY|S|T|SWAP|CNOT|CCNOT|MultiX|R|RFrac|Rx|Ry|Rz|R1|R1Frac|Exp|ExpFrac|Measure|M|MultiM)\b`,
-            beginWord: true,
-        },
-        {
-            token: "builtin",
-            regex: String.raw`(Message|Length)\b`,
-            beginWord: true,
-        },
-        {
-            // built-in magic commands
-            token: "builtin",
-            regex: String.raw`(%(config|estimate|lsmagic|lsopen|package|performance|project|simulate|toffoli|trace|version|who|workspace))\b`,
-            beginWord: true,
-        },
-        {
-            // Azure magic commands
-            token: "builtin",
-            regex: String.raw`(%azure\.(connect|execute|jobs|output|status|submit|target))\b`,
-            beginWord: true,
-        },
-        {
-            // chemistry magic commands
-            token: "builtin",
-            regex: String.raw`(%chemistry\.(broombridge|encode|fh\.add_terms|fh\.load|inputstate\.load))\b`,
-            beginWord: true,
-        },
-        {
-            // katas magic commands
-            token: "builtin",
-            regex: String.raw`(%(check_kata|kata))\b`,
-            beginWord: true,
-        },
-    ];
-
-    let simpleRules = []
-    for (let rule of rules) {
-        simpleRules.push({
-            "token": rule.token,
-            "regex": new RegExp(rule.regex, "g"),
-            "sol": rule.beginWord
-        });
-        if (rule.beginWord) {
-            // Need an additional rule due to the fact that CodeMirror simple mode doesn't work with ^ token
-            simpleRules.push({
-                "token": rule.token,
-                "regex": new RegExp(String.raw`\W` + rule.regex, "g"),
-                "sol": false
-            });
-        }
-    }
-
-    // NB: The TypeScript definitions for CodeMirror don't currently understand
-    //     the simple mode plugin.
-    let codeMirror: any = window.CodeMirror;
-    codeMirror.defineSimpleMode('qsharp', {
-        start: simpleRules
-    });
-    codeMirror.defineMIME("text/x-qsharp", "qsharp");
-}
-
->>>>>>> d34be658
 class Kernel {
     hostingEnvironment: string | undefined;
     iqsharpVersion: string | undefined;
     telemetryOptOut?: boolean | null;
 
     constructor() {
-<<<<<<< HEAD
-        IPython.notebook.kernel.events.on("kernel_ready.Kernel", args => {
-            this.requestEcho();
-            this.requestClientInfo();
-            this.setupMeasurementHistogramDataListener();
-            this.setupDebugSessionHandlers();
-            this.initExecutionPathVisualizer();
-        });
-=======
         if (IPython.notebook.kernel.is_connected()) {
             this.onStart();
         } else {
@@ -150,8 +29,9 @@
     onStart() {
         this.requestEcho();
         this.requestClientInfo();
+        this.setupMeasurementHistogramDataListener();
+        this.setupDebugSessionHandlers();
         this.initExecutionPathVisualizer();
->>>>>>> d34be658
     }
 
     setupDebugSessionHandlers() {
