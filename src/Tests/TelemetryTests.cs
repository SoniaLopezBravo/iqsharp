--- conflicted
+++ resolved
@@ -201,18 +201,6 @@
 
             var ws = services.GetService<IWorkspace>();
 
-<<<<<<< HEAD
-            await ws.Reload();
-            Assert.AreEqual(1, logger.Events.Count);
-            Assert.AreEqual("Quantum.IQSharp.WorkspaceReload", logger.Events[0].Name);
-            Assert.AreEqual(PiiKind.GenericData, logger.Events[0].PiiProperties["Quantum.IQSharp.Workspace"]);
-            Assert.AreEqual("Workspace", logger.Events[0].Properties["Quantum.IQSharp.Workspace"]);
-            Assert.AreEqual("ok", logger.Events[0].Properties["Quantum.IQSharp.Status"]);
-            Assert.AreEqual("", logger.Events[0].Properties["Quantum.IQSharp.Errors"]);
-            Assert.AreEqual(2L, logger.Events[0].Properties["Quantum.IQSharp.FileCount"]);
-            Assert.AreEqual(0L, logger.Events[0].Properties["Quantum.IQSharp.ProjectCount"]);
-            AssertDuration(logger.Events[0]);
-=======
             await Assert.That.Logger(logger)
                 .GeneratesEvents(
                     async () => await ws.Reload(),
@@ -229,7 +217,6 @@
                         AssertDuration(evt);
                     }
                 );
->>>>>>> 9845a619
         }
 
         [TestMethod]
@@ -246,18 +233,6 @@
 
             var ws = services.GetService<IWorkspace>();
 
-<<<<<<< HEAD
-            await ws.Reload();
-            Assert.AreEqual(1, logger.Events.Count);
-            Assert.AreEqual("Quantum.IQSharp.WorkspaceReload", logger.Events[0].Name);
-            Assert.AreEqual(PiiKind.GenericData, logger.Events[0].PiiProperties["Quantum.IQSharp.Workspace"]);
-            Assert.AreEqual("Workspace.Broken", logger.Events[0].Properties["Quantum.IQSharp.Workspace"]);
-            Assert.AreEqual("error", logger.Events[0].Properties["Quantum.IQSharp.Status"]);
-            Assert.IsTrue(logger.Events[0].Properties["Quantum.IQSharp.Errors"].ToString().StartsWith("QS"));
-            Assert.AreEqual(2L, logger.Events[0].Properties["Quantum.IQSharp.FileCount"]);
-            Assert.AreEqual(0L, logger.Events[0].Properties["Quantum.IQSharp.ProjectCount"]);
-            AssertDuration(logger.Events[0]);
-=======
             await Assert.That.Logger(logger)
                 .GeneratesEvents(
                     async () => await ws.Reload(),
@@ -274,7 +249,6 @@
                         AssertDuration(evt);
                     }
                 );
->>>>>>> 9845a619
         }
 
         [TestMethod]
@@ -285,60 +259,7 @@
             var logger = GetAppLogger(services);
 
             var snippets = services.GetService<ISnippets>();
-<<<<<<< HEAD
-
-            logger.Events.Clear();
-            Assert.AreEqual(0, logger.Events.Count);
-
-            var count = 0;
-            await snippets.Compile(SNIPPETS.HelloQ);
-            Assert.AreEqual(count + 1, logger.Events.Count);
-            Assert.AreEqual("Quantum.IQSharp.Compile", logger.Events[count].Name);
-            Assert.AreEqual("ok", logger.Events[count].Properties["Quantum.IQSharp.Status"]);
-            Assert.AreEqual("", logger.Events[0].Properties["Quantum.IQSharp.Errors"]);
-            AssertDuration(logger.Events[0]);
-
-            count++;
-            snippets.Compile(SNIPPETS.HelloQ);
-            Assert.AreEqual(count + 1, logger.Events.Count);
-            Assert.AreEqual("Quantum.IQSharp.Compile", logger.Events[count].Name);
-            Assert.AreEqual("ok", logger.Events[count].Properties["Quantum.IQSharp.Status"]);
-            Assert.AreEqual("", logger.Events[0].Properties["Quantum.IQSharp.Errors"]);
-
-            count++;
-            snippets.Compile(SNIPPETS.DependsOnHelloQ);
-            Assert.AreEqual(count + 1, logger.Events.Count);
-            Assert.AreEqual("Quantum.IQSharp.Compile", logger.Events[count].Name);
-            Assert.AreEqual("ok", logger.Events[count].Properties["Quantum.IQSharp.Status"]);
-            Assert.AreEqual("", logger.Events[0].Properties["Quantum.IQSharp.Errors"]);
-
-            count++;
-            Assert.ThrowsException<CompilationErrorsException>(() => snippets.Compile(SNIPPETS.TwoErrors));
-            Assert.AreEqual(count + 1, logger.Events.Count);
-            Assert.AreEqual("Quantum.IQSharp.Compile", logger.Events[count].Name);
-            Assert.AreEqual("error", logger.Events[count].Properties["Quantum.IQSharp.Status"]);
-            Assert.AreEqual("", logger.Events[0].Properties["Quantum.IQSharp.Errors"]);
-
-            count++;
-            snippets.Compile(SNIPPETS.OneWarning);
-            Assert.AreEqual(count + 1, logger.Events.Count);
-            Assert.AreEqual("Quantum.IQSharp.Compile", logger.Events[count].Name);
-            Assert.AreEqual("ok", logger.Events[count].Properties["Quantum.IQSharp.Status"]);
-            Assert.AreEqual("", logger.Events[0].Properties["Quantum.IQSharp.Errors"]);
-            Assert.AreEqual(
-                "Microsoft.Quantum.Canon,Microsoft.Quantum.Intrinsic",
-                logger.Events[count].Properties["Quantum.IQSharp.Namespaces"]);
-
-            count++;
-            snippets.Compile(SNIPPETS.OpenNamespaces2);
-            Assert.AreEqual(count + 1, logger.Events.Count);
-            Assert.AreEqual("Quantum.IQSharp.Compile", logger.Events[count].Name);
-            Assert.AreEqual("ok", logger.Events[count].Properties["Quantum.IQSharp.Status"]);
-            Assert.AreEqual("", logger.Events[0].Properties["Quantum.IQSharp.Errors"]);
-            Assert.AreEqual(
-                "Microsoft.Quantum.Canon,Microsoft.Quantum.Diagnostics,Microsoft.Quantum.Intrinsic",
-                logger.Events[count].Properties["Quantum.IQSharp.Namespaces"]);
-=======
+
             // Filter out device capabilities, since they may only be sent
             // well after we initialize the workspace.
             Func<EventProperties, bool> filter = 
@@ -420,7 +341,6 @@
                         );
                     }
                 );
->>>>>>> 9845a619
         }
 
         [TestMethod]
@@ -458,50 +378,7 @@
 
             var ws = services.GetService<IWorkspace>();
 
-<<<<<<< HEAD
-            logger.Events.Clear();
-            Assert.AreEqual(0, logger.Events.Count);
-
-            await ws.Reload();
-            Assert.AreEqual(5, logger.Events.Count);
-
-            Assert.AreEqual("Quantum.IQSharp.PackageLoad", logger.Events[0].Name);
-            Assert.IsTrue(logger.Events[0].Properties["Quantum.IQSharp.PackageId"].ToString().StartsWith("Microsoft.Quantum.Xunit"));
-            Assert.IsTrue(!string.IsNullOrWhiteSpace(logger.Events[0].Properties["Quantum.IQSharp.PackageVersion"]?.ToString()));
-            AssertDuration(logger.Events[0]);
-
-            Assert.AreEqual("Quantum.IQSharp.ProjectLoad", logger.Events[1].Name);
-            Assert.AreEqual(PiiKind.Uri, logger.Events[1].PiiProperties["Quantum.IQSharp.ProjectUri"]);
-            Assert.IsTrue(logger.Events[1].Properties["Quantum.IQSharp.ProjectUri"].ToString().Contains("ProjectB.csproj"));
-            Assert.AreEqual(1L, logger.Events[1].Properties["Quantum.IQSharp.SourceFileCount"]);
-            Assert.AreEqual(0L, logger.Events[1].Properties["Quantum.IQSharp.ProjectReferenceCount"]);
-            Assert.AreEqual(0L, logger.Events[1].Properties["Quantum.IQSharp.PackageReferenceCount"]);
-            Assert.AreEqual(false, logger.Events[1].Properties["Quantum.IQSharp.UserAdded"]);
-
-            Assert.AreEqual("Quantum.IQSharp.ProjectLoad", logger.Events[2].Name);
-            Assert.AreEqual(PiiKind.Uri, logger.Events[2].PiiProperties["Quantum.IQSharp.ProjectUri"]);
-            Assert.IsTrue(logger.Events[2].Properties["Quantum.IQSharp.ProjectUri"].ToString().Contains("ProjectA.csproj"));
-            Assert.AreEqual(1L, logger.Events[2].Properties["Quantum.IQSharp.SourceFileCount"]);
-            Assert.AreEqual(1L, logger.Events[2].Properties["Quantum.IQSharp.ProjectReferenceCount"]);
-            Assert.AreEqual(0L, logger.Events[2].Properties["Quantum.IQSharp.PackageReferenceCount"]);
-            Assert.AreEqual(false, logger.Events[2].Properties["Quantum.IQSharp.UserAdded"]);
-
-            Assert.AreEqual("Quantum.IQSharp.ProjectLoad", logger.Events[3].Name);
-            Assert.AreEqual(PiiKind.Uri, logger.Events[3].PiiProperties["Quantum.IQSharp.ProjectUri"]);
-            Assert.IsTrue(logger.Events[3].Properties["Quantum.IQSharp.ProjectUri"].ToString().Contains("Workspace.ProjectReferences.csproj"));
-            Assert.AreEqual(1L, logger.Events[3].Properties["Quantum.IQSharp.SourceFileCount"]);
-            Assert.AreEqual(3L, logger.Events[3].Properties["Quantum.IQSharp.ProjectReferenceCount"]);
-            Assert.AreEqual(1L, logger.Events[3].Properties["Quantum.IQSharp.PackageReferenceCount"]);
-            Assert.AreEqual(false, logger.Events[3].Properties["Quantum.IQSharp.UserAdded"]);
-
-            Assert.AreEqual("Quantum.IQSharp.WorkspaceReload", logger.Events[4].Name);
-            Assert.AreEqual(PiiKind.GenericData, logger.Events[4].PiiProperties["Quantum.IQSharp.Workspace"]);
-            Assert.AreEqual("Workspace.ProjectReferences", logger.Events[4].Properties["Quantum.IQSharp.Workspace"]);
-            Assert.AreEqual("ok", logger.Events[4].Properties["Quantum.IQSharp.Status"]);
-            Assert.AreEqual("", logger.Events[4].Properties["Quantum.IQSharp.Errors"]);
-            Assert.AreEqual(3L, logger.Events[4].Properties["Quantum.IQSharp.FileCount"]);
-            Assert.AreEqual(3L, logger.Events[4].Properties["Quantum.IQSharp.ProjectCount"]);
-=======
+
             // Filter out device capabilities, since they may only be sent
             // well after we initialize the workspace.
             Func<EventProperties, bool> filter = 
@@ -559,7 +436,6 @@
                         Assert.AreEqual(3L, evt.Properties["Quantum.IQSharp.ProjectCount"]);
                     }
                 );
->>>>>>> 9845a619
         }
 
         [TestMethod]
