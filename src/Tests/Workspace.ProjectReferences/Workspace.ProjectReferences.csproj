<<<<<<< HEAD
<Project Sdk="Microsoft.Quantum.Sdk/0.25.227074-beta">
=======
<Project Sdk="Microsoft.Quantum.Sdk/0.25.228311">
>>>>>>> 9f229c46

  <PropertyGroup>
    <TargetFramework>netstandard2.1</TargetFramework>
    <IncludeQsharpCorePackages>false</IncludeQsharpCorePackages>    <!-- otherwise the standard library is included by the Sdk -->
    <IQSharpLoadAutomatically>true</IQSharpLoadAutomatically>
  </PropertyGroup>

  <ItemGroup>
<<<<<<< HEAD
    <PackageReference Include="Microsoft.Quantum.Xunit" Version="0.25.227074-beta" />
=======
    <PackageReference Include="Microsoft.Quantum.Xunit" Version="0.25.228311" />
>>>>>>> 9f229c46
  </ItemGroup>
    
  <ItemGroup>
    <ProjectReference Include="..\Workspace.ProjectReferences.ProjectA\ProjectA.csproj" />
    <ProjectReference Include="..\Workspace.ProjectReferences.ProjectB\ProjectB.csproj" />
    <ProjectReference Include="..\InvalidProject\InvalidProjectReference.csproj" />
  </ItemGroup>

</Project><|MERGE_RESOLUTION|>--- conflicted
+++ resolved
@@ -1,8 +1,4 @@
-<<<<<<< HEAD
-<Project Sdk="Microsoft.Quantum.Sdk/0.25.227074-beta">
-=======
 <Project Sdk="Microsoft.Quantum.Sdk/0.25.228311">
->>>>>>> 9f229c46
 
   <PropertyGroup>
     <TargetFramework>netstandard2.1</TargetFramework>
@@ -11,11 +7,7 @@
   </PropertyGroup>
 
   <ItemGroup>
-<<<<<<< HEAD
-    <PackageReference Include="Microsoft.Quantum.Xunit" Version="0.25.227074-beta" />
-=======
     <PackageReference Include="Microsoft.Quantum.Xunit" Version="0.25.228311" />
->>>>>>> 9f229c46
   </ItemGroup>
     
   <ItemGroup>
