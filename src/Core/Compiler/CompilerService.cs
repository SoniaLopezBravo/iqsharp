﻿// Copyright (c) Microsoft Corporation. All rights reserved.
// Licensed under the MIT License.

using System;
using System.Collections.Generic;
using System.Collections.Immutable;
using System.IO;
using System.Linq;
using System.Reflection;
using System.Text;

using Microsoft.CodeAnalysis;
using Microsoft.CodeAnalysis.CSharp;
using Microsoft.Quantum.IQSharp.Common;
using Microsoft.Quantum.QsCompiler;
using Microsoft.Quantum.QsCompiler.CompilationBuilder;
using Microsoft.Quantum.QsCompiler.CsharpGeneration;
using Microsoft.Quantum.QsCompiler.DataTypes;
using Microsoft.Quantum.QsCompiler.ReservedKeywords;
using Microsoft.Quantum.QsCompiler.Serialization;
using Microsoft.Quantum.QsCompiler.SyntaxProcessing;
using Microsoft.Quantum.QsCompiler.SyntaxTree;
using Microsoft.Quantum.QsCompiler.Transformations.BasicTransformations;
using Microsoft.Quantum.QsCompiler.Transformations.QsCodeOutput;
using Newtonsoft.Json.Bson;
using QsReferences = Microsoft.Quantum.QsCompiler.CompilationBuilder.References;


namespace Microsoft.Quantum.IQSharp
{
    /// <summary>
    /// Default implementation of ICompilerService.
    /// This service is capable of building .net core assemblies on the fly from Q# code.
    /// </summary>
    public class CompilerService : ICompilerService
    {
        /// <summary>
        /// Compiles the given Q# code and returns the list of elements found in it.
        /// The compiler does this on a best effort, so it will return the elements even if the compilation fails.
        /// </summary>
        public IEnumerable<QsNamespaceElement> IdentifyElements(string source)
        {
            var uri = new Uri(Path.GetFullPath("__CODE_SNIPPET__.qs"));
            var ns = NonNullable<string>.New(Snippets.SNIPPETS_NAMESPACE);
            var sources = new Dictionary<Uri, string>() { { uri, $"namespace {ns.Value} {{ {source} }}" } }.ToImmutableDictionary();
            var loadOptions = new CompilationLoader.Configuration();
            var loaded = new CompilationLoader(_ => sources, _ => QsReferences.Empty, loadOptions);
            if (loaded.VerifiedCompilation == null) { return ImmutableArray<QsNamespaceElement>.Empty; }
            return loaded.VerifiedCompilation.SyntaxTree.TryGetValue(ns, out var tree)
                   ? tree.Elements
                   : ImmutableArray<QsNamespaceElement>.Empty;
        }

        /// <summary> 
        /// Compiles the given Q# code and returns the list of elements found in it. 
        /// Removes all currently tracked source files in the CompilationManager and replaces them with the given ones.  
        /// The compiler does this on a best effort, so it will return the elements even if the compilation fails. 
        /// If the given references are not null, reloads the references loaded in by the CompilationManager  
        /// if the keys of the given references differ from the currently loaded ones. 
        /// Returns an enumerable of all namespaces, including the content from both source files and references.  
        /// </summary> 
        private QsCompilation UpdateCompilation(ImmutableDictionary<Uri, string> sources, QsReferences references = null, QSharpLogger logger = null, bool compileAsExecutable = false)
        {
            var loadOptions = new CompilationLoader.Configuration
            {
                GenerateFunctorSupport = true,
                IsExecutable = compileAsExecutable
            };
            var loaded = new CompilationLoader(_ => sources, _ => references, loadOptions, logger);
            return loaded.CompilationOutput;
        }

        /// <inheritdoc/>
        public AssemblyInfo BuildEntryPoint(OperationInfo operation, CompilerMetadata metadatas, QSharpLogger logger, string dllName, string executionTarget = null)
        {
            var signature = operation.Header.PrintSignature();
            var argumentTuple = SyntaxTreeToQsharp.ArgumentTuple(operation.Header.ArgumentTuple, type => type.ToString(), symbolsOnly: true);

            var entryPointUri = new Uri(Path.GetFullPath(Path.Combine("/", $"entrypoint.qs")));
            var entryPointSnippet = @$"namespace ENTRYPOINT
                {{
                    open {operation.Header.QualifiedName.Namespace.Value};
                    @{BuiltIn.EntryPoint.FullName}()
                    operation {signature}
                    {{
                        return {operation.Header.QualifiedName}{argumentTuple};
                    }}
                }}";

            var sources = new Dictionary<Uri, string>() {{ entryPointUri, entryPointSnippet }}.ToImmutableDictionary();
            return BuildAssembly(sources, metadatas, logger, dllName, compileAsExecutable: true, executionTarget: executionTarget);
        }

        /// <summary>
        /// Builds the corresponding .net core assembly from the code in the given Q# Snippets.
        /// Each snippet code is wrapped inside the 'SNIPPETS_NAMESPACE' namespace and processed as a file
        /// with the same name as the snippet id.
        /// </summary>
        public AssemblyInfo BuildSnippets(Snippet[] snippets, CompilerMetadata metadatas, QSharpLogger logger, string dllName, string executionTarget = null)
        {
            string WrapInNamespace(Snippet s) =>
                $"namespace {Snippets.SNIPPETS_NAMESPACE} {{ open Microsoft.Quantum.Intrinsic; open Microsoft.Quantum.Canon; {s.code} }}";

            // Ignore any @EntryPoint() attributes found in snippets.
            logger.ErrorCodesToIgnore.Add(QsCompiler.Diagnostics.ErrorCode.EntryPointInLibrary);

            var sources = snippets.ToImmutableDictionary(s => s.Uri, WrapInNamespace);
<<<<<<< HEAD
            var assembly = BuildAssembly(sources, metadatas, logger, dllName, compileAsExecutable: false, executionTarget: executionTarget);

            logger.ErrorCodesToIgnore.Remove(QsCompiler.Diagnostics.ErrorCode.EntryPointInLibrary);

            return assembly;
=======
            return BuildAssembly(sources, metadatas, logger, dllName, compileAsExecutable: false, executionTarget: executionTarget);
>>>>>>> 56afe2b2
        }

        /// <summary>
        /// Builds the corresponding .net core assembly from the code in the given files.
        /// </summary>
        public AssemblyInfo BuildFiles(string[] files, CompilerMetadata metadatas, QSharpLogger logger, string dllName, string executionTarget = null)
        {
            var sources = ProjectManager.LoadSourceFiles(files, d => logger?.Log(d), ex => logger?.Log(ex));
<<<<<<< HEAD
            return BuildAssembly(sources, metadatas, logger, dllName, compileAsExecutable: true, executionTarget: executionTarget);
=======
            return BuildAssembly(sources, metadatas, logger, dllName, compileAsExecutable: false, executionTarget: executionTarget);
>>>>>>> 56afe2b2
        }

        /// <summary>
        /// Builds the corresponding .net core assembly from the Q# syntax tree.
        /// </summary>
        private AssemblyInfo BuildAssembly(ImmutableDictionary<Uri, string> sources, CompilerMetadata metadata, QSharpLogger logger, string dllName, bool compileAsExecutable, string executionTarget)
        {
            logger.LogDebug($"Compiling the following Q# files: {string.Join(",", sources.Keys.Select(f => f.LocalPath))}");

            // Ignore any @EntryPoint() attributes found in libraries.
            logger.ErrorCodesToIgnore.Add(QsCompiler.Diagnostics.ErrorCode.EntryPointInLibrary);
            var qsCompilation = this.UpdateCompilation(sources, metadata.QsMetadatas, logger, compileAsExecutable);
            logger.ErrorCodesToIgnore.Remove(QsCompiler.Diagnostics.ErrorCode.EntryPointInLibrary);

            if (logger.HasErrors) return null;

            try
            {
                // Generate C# simulation code from Q# syntax tree and convert it into C# syntax trees:
                var trees = new List<CodeAnalysis.SyntaxTree>();
<<<<<<< HEAD
                NonNullable<string> GetFileId(Uri uri) => CompilationUnitManager.TryGetFileId(uri, out var id) ? id : NonNullable<string>.New(uri.AbsolutePath);
                foreach (var file in sources.Keys)
                {
                    var sourceFile = GetFileId(file);
=======
                foreach (var file in sources.Keys)
                {
                    var sourceFile = CompilationUnitManager.GetFileId(file);
>>>>>>> 56afe2b2
                    var codegenContext = string.IsNullOrEmpty(executionTarget)
                        ? CodegenContext.Create(qsCompilation.Namespaces)
                        : CodegenContext.Create(qsCompilation.Namespaces, new Dictionary<string, string>() { { AssemblyConstants.ExecutionTarget, executionTarget } });
                    var code = SimulationCode.generate(sourceFile, codegenContext);
                    var tree = CSharpSyntaxTree.ParseText(code, encoding: UTF8Encoding.UTF8);
                    trees.Add(tree);
                    logger.LogDebug($"Generated the following C# code for {sourceFile.Value}:\n=============\n{code}\n=============\n");
                }

                // Compile the C# syntax trees:
                var options = new CSharpCompilationOptions(OutputKind.DynamicallyLinkedLibrary, optimizationLevel: OptimizationLevel.Debug);

                var compilation = CSharpCompilation.Create(
                    Path.GetFileNameWithoutExtension(dllName),
                    trees,
                    metadata.RoslynMetadatas,
                    options);

                // Generate the assembly from the C# compilation:
                using (var ms = new MemoryStream())
                using (var bsonStream = new MemoryStream())
                {
                    using var writer = new BsonDataWriter(bsonStream) { CloseOutput = false };
                    var fromSources = qsCompilation.Namespaces.Select(ns => FilterBySourceFile.Apply(ns, s => s.Value.EndsWith(".qs")));
                    Json.Serializer.Serialize(writer, new QsCompilation(fromSources.ToImmutableArray(), qsCompilation.EntryPoints));

                    var resourceDescription = new ResourceDescription
                    (
                        resourceName: QsCompiler.ReservedKeywords.DotnetCoreDll.ResourceName,
                        dataProvider: () => new MemoryStream(bsonStream.ToArray()), 
                        isPublic: true
                    );


                    var result = compilation.Emit(ms, manifestResources: new[] { resourceDescription });

                    if (!result.Success)
                    {
                        IEnumerable<Diagnostic> failures = result.Diagnostics.Where(diagnostic =>
                            diagnostic.IsWarningAsError ||
                            diagnostic.Severity == DiagnosticSeverity.Error);

                        logger.LogError("IQS000", "Could not compile Roslyn dll from working folder.");

                        foreach (Diagnostic diagnostic in failures)
                        {
                            logger.LogError(diagnostic.Id, diagnostic.GetMessage());
                        }

                        return null;
                    }
                    else
                    {
                        logger.LogDebug($"Assembly successfully generated. Caching at {dllName}.");
                        var data = ms.ToArray();

                        try
                        {
                            File.WriteAllBytes(dllName, data);
                        }
                        catch (Exception e)
                        {
                            logger.LogError("IQS001", $"Unable to save assembly cache: {e.Message}.");
                        }

                        return new AssemblyInfo(Assembly.Load(data), dllName, fromSources.ToArray());
                    }
                }
            }
            catch (Exception e)
            {
                logger.LogError("IQS002", $"Unexpected error compiling assembly: {e.Message}.");
                return null;
            }
        }
    }
}<|MERGE_RESOLUTION|>--- conflicted
+++ resolved
@@ -101,19 +101,8 @@
             string WrapInNamespace(Snippet s) =>
                 $"namespace {Snippets.SNIPPETS_NAMESPACE} {{ open Microsoft.Quantum.Intrinsic; open Microsoft.Quantum.Canon; {s.code} }}";
 
-            // Ignore any @EntryPoint() attributes found in snippets.
-            logger.ErrorCodesToIgnore.Add(QsCompiler.Diagnostics.ErrorCode.EntryPointInLibrary);
-
             var sources = snippets.ToImmutableDictionary(s => s.Uri, WrapInNamespace);
-<<<<<<< HEAD
-            var assembly = BuildAssembly(sources, metadatas, logger, dllName, compileAsExecutable: false, executionTarget: executionTarget);
-
-            logger.ErrorCodesToIgnore.Remove(QsCompiler.Diagnostics.ErrorCode.EntryPointInLibrary);
-
-            return assembly;
-=======
             return BuildAssembly(sources, metadatas, logger, dllName, compileAsExecutable: false, executionTarget: executionTarget);
->>>>>>> 56afe2b2
         }
 
         /// <summary>
@@ -122,11 +111,7 @@
         public AssemblyInfo BuildFiles(string[] files, CompilerMetadata metadatas, QSharpLogger logger, string dllName, string executionTarget = null)
         {
             var sources = ProjectManager.LoadSourceFiles(files, d => logger?.Log(d), ex => logger?.Log(ex));
-<<<<<<< HEAD
-            return BuildAssembly(sources, metadatas, logger, dllName, compileAsExecutable: true, executionTarget: executionTarget);
-=======
             return BuildAssembly(sources, metadatas, logger, dllName, compileAsExecutable: false, executionTarget: executionTarget);
->>>>>>> 56afe2b2
         }
 
         /// <summary>
@@ -147,16 +132,9 @@
             {
                 // Generate C# simulation code from Q# syntax tree and convert it into C# syntax trees:
                 var trees = new List<CodeAnalysis.SyntaxTree>();
-<<<<<<< HEAD
-                NonNullable<string> GetFileId(Uri uri) => CompilationUnitManager.TryGetFileId(uri, out var id) ? id : NonNullable<string>.New(uri.AbsolutePath);
-                foreach (var file in sources.Keys)
-                {
-                    var sourceFile = GetFileId(file);
-=======
                 foreach (var file in sources.Keys)
                 {
                     var sourceFile = CompilationUnitManager.GetFileId(file);
->>>>>>> 56afe2b2
                     var codegenContext = string.IsNullOrEmpty(executionTarget)
                         ? CodegenContext.Create(qsCompilation.Namespaces)
                         : CodegenContext.Create(qsCompilation.Namespaces, new Dictionary<string, string>() { { AssemblyConstants.ExecutionTarget, executionTarget } });
