--- conflicted
+++ resolved
@@ -13,19 +13,11 @@
         "Microsoft.Quantum.IQSharp"
     );
     Assemblies = @(
-<<<<<<< HEAD
-        ".\src\Tool\bin\$Env:BUILD_CONFIGURATION\netcoreapp3.1\Microsoft.Quantum.IQSharp.dll",
-        ".\src\Tool\bin\$Env:BUILD_CONFIGURATION\netcoreapp3.1\Microsoft.Quantum.IQSharp.AzureClient.dll",
-        ".\src\Tool\bin\$Env:BUILD_CONFIGURATION\netcoreapp3.1\Microsoft.Quantum.IQSharp.Core.dll",
-        ".\src\Tool\bin\$Env:BUILD_CONFIGURATION\netcoreapp3.1\Microsoft.Quantum.IQSharp.Jupyter.dll",
-        ".\src\Tool\bin\$Env:BUILD_CONFIGURATION\netcoreapp3.1\Microsoft.Quantum.IQSharp.Kernel.dll",
-        ".\src\Tool\bin\$Env:BUILD_CONFIGURATION\netcoreapp3.1\Microsoft.Quantum.IQSharp.Web.dll"
-=======
         "./src/Tool/bin/$Env:BUILD_CONFIGURATION/netcoreapp3.1/Microsoft.Quantum.IQSharp.dll",
+        "./src/Tool/bin/$Env:BUILD_CONFIGURATION/netcoreapp3.1/Microsoft.Quantum.IQSharp.AzureClient.dll",
         "./src/Tool/bin/$Env:BUILD_CONFIGURATION/netcoreapp3.1/Microsoft.Quantum.IQSharp.Core.dll",
         "./src/Tool/bin/$Env:BUILD_CONFIGURATION/netcoreapp3.1/Microsoft.Quantum.IQSharp.Jupyter.dll",
         "./src/Tool/bin/$Env:BUILD_CONFIGURATION/netcoreapp3.1/Microsoft.Quantum.IQSharp.Kernel.dll",
         "./src/Tool/bin/$Env:BUILD_CONFIGURATION/netcoreapp3.1/Microsoft.Quantum.IQSharp.Web.dll"
->>>>>>> ccadb8ff
     ) | ForEach-Object { Get-Item (Join-Path $PSScriptRoot ".." $_) };
 } | Write-Output;